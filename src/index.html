<!DOCTYPE html>
<html>
  <head>
    <title>Coq Platform Docs - Demo</title>
    <meta charset="utf8"/>
    <link rel="stylesheet" href="style.css"/>
    <link rel="shortcut icon" href="images/coq-community-logo.ico" type="image/x-icon">
  </head>
  <body>
    <h1>Coq Platform Docs - Demo</h1>

    <!-- <div style="text-align:left">
        <img src="images/github-mark.png" height="25" style="border:0px">
        <a href="https://github.com/coq/platform-docs">
            View Coq-Platform-Doc
        </a>
        <img src="images/github-mark.png" height="25" style="border:0px">
    </div> -->

    <h2 id="project">The Project</h2>

    <h3 id="about">Coq Platform Docs</h3>


    <p><a href="https://coq.inria.fr"><img src="images/coq-community-logo.png" align="right" width="100"></a></p>
    <p>
    This is a demo page for the Coq Platform Docs.
    These tutorials are meant to become part of Rocq's next website and the
    github repository should be part of the Coq organization.
    </p>
    <p>
    The interactive versions can be run in a web browser, for the source code,
    one needs a text editor able to interact with Coq (e.g. CoqIDE, emacs with
    Proof General, vim with CoqTail, vscode with vscoq).
    </p>

    <p>
    <h3>Some Ressources</h3>
    <ul>
      <li>
        The <a href="https://coq.zulipchat.com/#narrow/stream/437203-Platform-docs">zulip chanel</a>
        we use to discuss and exchange about the project
      </li>
      <li>
        The associated <a href="https://github.com/coq/ceps/pull/91">Coq Enhacement Proposal</a>
        describing the project in details
      </li>
      <li>
        The associated <a href="https://github.com/coq/platform-docs">github repository</a>
      </li>
    </ul>
    </p>

    <h3>Small Disclamer</h3>

    <p> This is a work in progress, so not everything is working perfectly yet:
      <ul>
        <li>
          In the futur, the documentation is planned to be indexed on the
          Coq Platform's version, but as of yet, it is only guaranteed to fully work
          with the latesest version of the <a href="https://github.com/coq/platform/blob/main/doc/README~8.19~2024.10.md">Coq Platform</a> for Coq 8.19.2.
        </li>
        <li>
          The interactive interface is relying on JsCoq1 that only supports Coq up to 8.17
          so it may fail on some content requiring Coq 8.19.
          We are working towards switching to JsCoq2.
        </li>
      </ul>
    </p>

    <h2 id="doc">Documentation</h2>

    <h3 id="coq-tut">Coq Tutorials</h3>
    <ul>
      <li>
        Tutorial, Chaining Tactics to Simplify and Factorize proofs
        <a href="Tutorial_Chaining_Tactics.html">interactive version</a>
        and
        <a href="Tutorial_Chaining_Tactics.v">source code</a>
      </li>
      <li>
        Search Tutorial:
        <a href="SearchTutorial.html">interactive version</a>
        and
        <a href="SearchTutorial.v">source code</a>
      </li>
      <li>
        Basic library files and module management:
        <a href="RequireImportTutorial.html">interactive version</a>
        and
        <a href="RequireImportTutorial.v">source code</a>
      </li>
      <li>
        Explanation of template vs. “full” universe polymorphism:
        <a href="Explanation_Template_Polymorphism.html">interactive version</a>
        and
        <a href="Explanation_Template_Polymorphism.v">source code</a>
      </li>
    </ul>

<<<<<<< HEAD
    <h3 id=eq-tut>Equations tutorials</h3>
=======
    <h2 id=eq-tut>Equations tutorials</h2>
>>>>>>> 0d3ab6e4
    <ul>
      <li>
        Basics:
        <a href="Tutorial_Equations_basics.html">interactive version</a>
        and
        <a href="Tutorial_Equations_basics.v">source code</a>
      </li>
      <li>
        Obligations:
        <a href="Tutorial_Equations_Obligations.html">interactive version</a>
        and
        <a href="Tutorial_Equations_Obligations.v">source code</a>
      </li>
      <li>
        Well-founded recursion:
        <a href="Tutorial_Equations_wf.html">interactive version</a>
        and
        <a href="Tutorial_Equations_wf.v">source code</a>
      </li>
    </ul>
  </body>
</html><|MERGE_RESOLUTION|>--- conflicted
+++ resolved
@@ -98,11 +98,7 @@
       </li>
     </ul>
 
-<<<<<<< HEAD
     <h3 id=eq-tut>Equations tutorials</h3>
-=======
-    <h2 id=eq-tut>Equations tutorials</h2>
->>>>>>> 0d3ab6e4
     <ul>
       <li>
         Basics:
